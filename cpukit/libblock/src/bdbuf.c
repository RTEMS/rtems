/**
 * @file
 *
 * @ingroup rtems_bdbuf
 *
 * Block device buffer management.
 */

/*
 * Disk I/O buffering
 * Buffer managment
 *
 * Copyright (C) 2001 OKTET Ltd., St.-Peterburg, Russia
 * Author: Andrey G. Ivanov <Andrey.Ivanov@oktet.ru>
 *         Victor V. Vengerov <vvv@oktet.ru>
 *         Alexander Kukuta <kam@oktet.ru>
 *
 * Copyright (C) 2008,2009 Chris Johns <chrisj@rtems.org>
 *    Rewritten to remove score mutex access. Fixes many performance
 *    issues.
 *
 * Copyright (c) 2009-2012 embedded brains GmbH.
 *
 * @(#) bdbuf.c,v 1.14 2004/04/17 08:15:17 ralf Exp
 */

/**
 * Set to 1 to enable debug tracing.
 */
#define RTEMS_BDBUF_TRACE 0

#if HAVE_CONFIG_H
#include "config.h"
#endif
#include <limits.h>
#include <errno.h>
#include <stdio.h>
#include <string.h>
#include <inttypes.h>

#include <rtems.h>
#include <rtems/error.h>
#include <rtems/malloc.h>

#include "rtems/bdbuf.h"

#define BDBUF_INVALID_DEV NULL

/*
 * Simpler label for this file.
 */
#define bdbuf_config rtems_bdbuf_configuration

/**
 * A swapout transfer transaction data. This data is passed to a worked thread
 * to handle the write phase of the transfer.
 */
typedef struct rtems_bdbuf_swapout_transfer
{
  rtems_chain_control   bds;         /**< The transfer list of BDs. */
  const rtems_disk_device *dd;       /**< The device the transfer is for. */
  bool                  syncing;     /**< The data is a sync'ing. */
  rtems_blkdev_request* write_req;   /**< The write request array. */
  uint32_t              bufs_per_bd; /**< Number of buffers per bd. */
} rtems_bdbuf_swapout_transfer;

/**
 * Swapout worker thread. These are available to take processing from the
 * main swapout thread and handle the I/O operation.
 */
typedef struct rtems_bdbuf_swapout_worker
{
  rtems_chain_node             link;     /**< The threads sit on a chain when
                                          * idle. */
  rtems_id                     id;       /**< The id of the task so we can wake
                                          * it. */
  bool                         enabled;  /**< The worker is enabled. */
  rtems_bdbuf_swapout_transfer transfer; /**< The transfer data for this
                                          * thread. */
} rtems_bdbuf_swapout_worker;

/**
 * Buffer waiters synchronization.
 */
typedef struct rtems_bdbuf_waiters {
  unsigned count;
  rtems_id sema;
} rtems_bdbuf_waiters;

/**
 * The BD buffer cache.
 */
typedef struct rtems_bdbuf_cache
{
  rtems_id            swapout;           /**< Swapout task ID */
  bool                swapout_enabled;   /**< Swapout is only running if
                                          * enabled. Set to false to kill the
                                          * swap out task. It deletes itself. */
  rtems_chain_control swapout_workers;   /**< The work threads for the swapout
                                          * task. */

  rtems_bdbuf_buffer* bds;               /**< Pointer to table of buffer
                                          * descriptors. */
  void*               buffers;           /**< The buffer's memory. */
  size_t              buffer_min_count;  /**< Number of minimum size buffers
                                          * that fit the buffer memory. */
  size_t              max_bds_per_group; /**< The number of BDs of minimum
                                          * buffer size that fit in a group. */
  uint32_t            flags;             /**< Configuration flags. */

  rtems_id            lock;              /**< The cache lock. It locks all
                                          * cache data, BD and lists. */
  rtems_id            sync_lock;         /**< Sync calls block writes. */
  bool                sync_active;       /**< True if a sync is active. */
  rtems_id            sync_requester;    /**< The sync requester. */
  const rtems_disk_device *sync_device;  /**< The device to sync and
                                          * BDBUF_INVALID_DEV not a device
                                          * sync. */

  rtems_bdbuf_buffer* tree;              /**< Buffer descriptor lookup AVL tree
                                          * root. There is only one. */
  rtems_chain_control lru;               /**< Least recently used list */
  rtems_chain_control modified;          /**< Modified buffers list */
  rtems_chain_control sync;              /**< Buffers to sync list */

  rtems_bdbuf_waiters access_waiters;    /**< Wait for a buffer in
                                          * ACCESS_CACHED, ACCESS_MODIFIED or
                                          * ACCESS_EMPTY
                                          * state. */
  rtems_bdbuf_waiters transfer_waiters;  /**< Wait for a buffer in TRANSFER
                                          * state. */
  rtems_bdbuf_waiters buffer_waiters;    /**< Wait for a buffer and no one is
                                          * available. */

  size_t              group_count;       /**< The number of groups. */
  rtems_bdbuf_group*  groups;            /**< The groups. */

  bool                initialised;       /**< Initialised state. */
} rtems_bdbuf_cache;

/**
 * Fatal errors
 */
#define RTEMS_BLKDEV_FATAL_ERROR(n) \
  (((uint32_t)'B' << 24) | ((uint32_t)(n) & (uint32_t)0x00FFFFFF))

#define RTEMS_BLKDEV_FATAL_BDBUF_STATE_11      RTEMS_BLKDEV_FATAL_ERROR(1)
#define RTEMS_BLKDEV_FATAL_BDBUF_STATE_4       RTEMS_BLKDEV_FATAL_ERROR(2)
#define RTEMS_BLKDEV_FATAL_BDBUF_STATE_5       RTEMS_BLKDEV_FATAL_ERROR(3)
#define RTEMS_BLKDEV_FATAL_BDBUF_STATE_6       RTEMS_BLKDEV_FATAL_ERROR(4)
#define RTEMS_BLKDEV_FATAL_BDBUF_STATE_7       RTEMS_BLKDEV_FATAL_ERROR(5)
#define RTEMS_BLKDEV_FATAL_BDBUF_STATE_8       RTEMS_BLKDEV_FATAL_ERROR(6)
#define RTEMS_BLKDEV_FATAL_BDBUF_STATE_9       RTEMS_BLKDEV_FATAL_ERROR(7)
#define RTEMS_BLKDEV_FATAL_BDBUF_STATE_10      RTEMS_BLKDEV_FATAL_ERROR(8)
#define RTEMS_BLKDEV_FATAL_BDBUF_TREE_RM       RTEMS_BLKDEV_FATAL_ERROR(9)
#define RTEMS_BLKDEV_FATAL_BDBUF_SWAPOUT       RTEMS_BLKDEV_FATAL_ERROR(10)

/*
 * The lock/unlock fatal errors occur in case the bdbuf is not initialized with
 * rtems_bdbuf_init().  General system corruption like stack overflow etc. may
 * also trigger these fatal errors.
 */
#define RTEMS_BLKDEV_FATAL_BDBUF_SYNC_LOCK     RTEMS_BLKDEV_FATAL_ERROR(11)
#define RTEMS_BLKDEV_FATAL_BDBUF_SYNC_UNLOCK   RTEMS_BLKDEV_FATAL_ERROR(12)
#define RTEMS_BLKDEV_FATAL_BDBUF_CACHE_LOCK    RTEMS_BLKDEV_FATAL_ERROR(13)
#define RTEMS_BLKDEV_FATAL_BDBUF_CACHE_UNLOCK  RTEMS_BLKDEV_FATAL_ERROR(14)

#define RTEMS_BLKDEV_FATAL_BDBUF_PREEMPT_DIS   RTEMS_BLKDEV_FATAL_ERROR(15)
#define RTEMS_BLKDEV_FATAL_BDBUF_CACHE_WAIT_2  RTEMS_BLKDEV_FATAL_ERROR(16)
#define RTEMS_BLKDEV_FATAL_BDBUF_PREEMPT_RST   RTEMS_BLKDEV_FATAL_ERROR(17)
#define RTEMS_BLKDEV_FATAL_BDBUF_CACHE_WAIT_TO RTEMS_BLKDEV_FATAL_ERROR(18)
#define RTEMS_BLKDEV_FATAL_BDBUF_CACHE_WAKE    RTEMS_BLKDEV_FATAL_ERROR(19)
#define RTEMS_BLKDEV_FATAL_BDBUF_SO_WAKE       RTEMS_BLKDEV_FATAL_ERROR(20)
#define RTEMS_BLKDEV_FATAL_BDBUF_SO_NOMEM      RTEMS_BLKDEV_FATAL_ERROR(21)
#define RTEMS_BLKDEV_FATAL_BDBUF_SO_WK_CREATE  RTEMS_BLKDEV_FATAL_ERROR(22)
#define RTEMS_BLKDEV_FATAL_BDBUF_SO_WK_START   RTEMS_BLKDEV_FATAL_ERROR(23)
#define BLKDEV_FATAL_BDBUF_SWAPOUT_RE          RTEMS_BLKDEV_FATAL_ERROR(24)
#define BLKDEV_FATAL_BDBUF_SWAPOUT_TS          RTEMS_BLKDEV_FATAL_ERROR(25)
#define RTEMS_BLKDEV_FATAL_BDBUF_WAIT_EVNT     RTEMS_BLKDEV_FATAL_ERROR(26)
#define RTEMS_BLKDEV_FATAL_BDBUF_RECYCLE       RTEMS_BLKDEV_FATAL_ERROR(27)
#define RTEMS_BLKDEV_FATAL_BDBUF_STATE_0       RTEMS_BLKDEV_FATAL_ERROR(28)
#define RTEMS_BLKDEV_FATAL_BDBUF_STATE_1       RTEMS_BLKDEV_FATAL_ERROR(29)
#define RTEMS_BLKDEV_FATAL_BDBUF_STATE_2       RTEMS_BLKDEV_FATAL_ERROR(30)

/**
 * The events used in this code. These should be system events rather than
 * application events.
 */
#define RTEMS_BDBUF_TRANSFER_SYNC  RTEMS_EVENT_1
#define RTEMS_BDBUF_SWAPOUT_SYNC   RTEMS_EVENT_2

/**
 * The swap out task size. Should be more than enough for most drivers with
 * tracing turned on.
 */
#define SWAPOUT_TASK_STACK_SIZE (8 * 1024)

/**
 * Lock semaphore attributes. This is used for locking type mutexes.
 *
 * @warning Priority inheritance is on.
 */
#define RTEMS_BDBUF_CACHE_LOCK_ATTRIBS \
  (RTEMS_PRIORITY | RTEMS_BINARY_SEMAPHORE | \
   RTEMS_INHERIT_PRIORITY | RTEMS_NO_PRIORITY_CEILING | RTEMS_LOCAL)

/**
 * Waiter semaphore attributes.
 *
 * @warning Do not configure as inherit priority. If a driver is in the driver
 *          initialisation table this locked semaphore will have the IDLE task
 *          as the holder and a blocking task will raise the priority of the
 *          IDLE task which can cause unsual side effects.
 */
#define RTEMS_BDBUF_CACHE_WAITER_ATTRIBS \
  (RTEMS_PRIORITY | RTEMS_SIMPLE_BINARY_SEMAPHORE | \
   RTEMS_NO_INHERIT_PRIORITY | RTEMS_NO_PRIORITY_CEILING | RTEMS_LOCAL)

/**
 * Waiter timeout. Set to non-zero to find some info on a waiter that is
 * waiting too long.
 */
#define RTEMS_BDBUF_WAIT_TIMEOUT RTEMS_NO_TIMEOUT
#if !defined (RTEMS_BDBUF_WAIT_TIMEOUT)
#define RTEMS_BDBUF_WAIT_TIMEOUT \
  (TOD_MICROSECONDS_TO_TICKS (20000000))
#endif

/*
 * The swap out task.
 */
static rtems_task rtems_bdbuf_swapout_task(rtems_task_argument arg);

/**
 * The Buffer Descriptor cache.
 */
static rtems_bdbuf_cache bdbuf_cache;

#if RTEMS_BDBUF_TRACE
/**
 * If true output the trace message.
 */
bool rtems_bdbuf_tracer;

/**
 * Return the number of items on the list.
 *
 * @param list The chain control.
 * @return uint32_t The number of items on the list.
 */
uint32_t
rtems_bdbuf_list_count (rtems_chain_control* list)
{
  rtems_chain_node* node = rtems_chain_first (list);
  uint32_t          count = 0;
  while (!rtems_chain_is_tail (list, node))
  {
    count++;
    node = rtems_chain_next (node);
  }
  return count;
}

/**
 * Show the usage for the bdbuf cache.
 */
void
rtems_bdbuf_show_usage (void)
{
  uint32_t group;
  uint32_t total = 0;
  uint32_t val;

  for (group = 0; group < bdbuf_cache.group_count; group++)
    total += bdbuf_cache.groups[group].users;
  printf ("bdbuf:group users=%lu", total);
  val = rtems_bdbuf_list_count (&bdbuf_cache.lru);
  printf (", lru=%lu", val);
  total = val;
  val = rtems_bdbuf_list_count (&bdbuf_cache.modified);
  printf (", mod=%lu", val);
  total += val;
  val = rtems_bdbuf_list_count (&bdbuf_cache.sync);
  printf (", sync=%lu", val);
  total += val;
  printf (", total=%lu\n", total);
}

/**
 * Show the users for a group of a bd.
 *
 * @param where A label to show the context of output.
 * @param bd The bd to show the users of.
 */
void
rtems_bdbuf_show_users (const char* where, rtems_bdbuf_buffer* bd)
{
  const char* states[] =
    { "FR", "EM", "CH", "AC", "AM", "MD", "SY", "TR" };

  printf ("bdbuf:users: %15s: [%" PRIu32 " (%s)] %td:%td = %" PRIu32 " %s\n",
          where,
          bd->block, states[bd->state],
          bd->group - bdbuf_cache.groups,
          bd - bdbuf_cache.bds,
          bd->group->users,
          bd->group->users > 8 ? "<<<<<<<" : "");
}
#else
#define rtems_bdbuf_tracer (0)
#define rtems_bdbuf_show_usage() ((void) 0)
#define rtems_bdbuf_show_users(_w, _b) ((void) 0)
#endif

/**
 * The default maximum height of 32 allows for AVL trees having between
 * 5,704,880 and 4,294,967,295 nodes, depending on order of insertion.  You may
 * change this compile-time constant as you wish.
 */
#ifndef RTEMS_BDBUF_AVL_MAX_HEIGHT
#define RTEMS_BDBUF_AVL_MAX_HEIGHT (32)
#endif

static void
rtems_bdbuf_fatal (rtems_bdbuf_buf_state state, uint32_t error)
{
  rtems_fatal_error_occurred ((((uint32_t) state) << 16) | error);
}

/**
 * Searches for the node with specified dd/block.
 *
 * @param root pointer to the root node of the AVL-Tree
 * @param dd disk device search key
 * @param block block search key
 * @retval NULL node with the specified dd/block is not found
 * @return pointer to the node with specified dd/block
 */
static rtems_bdbuf_buffer *
rtems_bdbuf_avl_search (rtems_bdbuf_buffer** root,
                        const rtems_disk_device *dd,
                        rtems_blkdev_bnum    block)
{
  rtems_bdbuf_buffer* p = *root;

  while ((p != NULL) && ((p->dd != dd) || (p->block != block)))
  {
    if (((uintptr_t) p->dd < (uintptr_t) dd)
        || ((p->dd == dd) && (p->block < block)))
    {
      p = p->avl.right;
    }
    else
    {
      p = p->avl.left;
    }
  }

  return p;
}

/**
 * Inserts the specified node to the AVl-Tree.
 *
 * @param root pointer to the root node of the AVL-Tree
 * @param node Pointer to the node to add.
 * @retval 0 The node added successfully
 * @retval -1 An error occured
 */
static int
rtems_bdbuf_avl_insert(rtems_bdbuf_buffer** root,
                       rtems_bdbuf_buffer*  node)
{
  const rtems_disk_device *dd = node->dd;
  rtems_blkdev_bnum block = node->block;

  rtems_bdbuf_buffer*  p = *root;
  rtems_bdbuf_buffer*  q;
  rtems_bdbuf_buffer*  p1;
  rtems_bdbuf_buffer*  p2;
  rtems_bdbuf_buffer*  buf_stack[RTEMS_BDBUF_AVL_MAX_HEIGHT];
  rtems_bdbuf_buffer** buf_prev = buf_stack;

  bool modified = false;

  if (p == NULL)
  {
    *root = node;
    node->avl.left = NULL;
    node->avl.right = NULL;
    node->avl.bal = 0;
    return 0;
  }

  while (p != NULL)
  {
    *buf_prev++ = p;

    if (((uintptr_t) p->dd < (uintptr_t) dd)
        || ((p->dd == dd) && (p->block < block)))
    {
      p->avl.cache = 1;
      q = p->avl.right;
      if (q == NULL)
      {
        q = node;
        p->avl.right = q = node;
        break;
      }
    }
    else if ((p->dd != dd) || (p->block != block))
    {
      p->avl.cache = -1;
      q = p->avl.left;
      if (q == NULL)
      {
        q = node;
        p->avl.left = q;
        break;
      }
    }
    else
    {
      return -1;
    }

    p = q;
  }

  q->avl.left = q->avl.right = NULL;
  q->avl.bal = 0;
  modified = true;
  buf_prev--;

  while (modified)
  {
    if (p->avl.cache == -1)
    {
      switch (p->avl.bal)
      {
        case 1:
          p->avl.bal = 0;
          modified = false;
          break;

        case 0:
          p->avl.bal = -1;
          break;

        case -1:
          p1 = p->avl.left;
          if (p1->avl.bal == -1) /* simple LL-turn */
          {
            p->avl.left = p1->avl.right;
            p1->avl.right = p;
            p->avl.bal = 0;
            p = p1;
          }
          else /* double LR-turn */
          {
            p2 = p1->avl.right;
            p1->avl.right = p2->avl.left;
            p2->avl.left = p1;
            p->avl.left = p2->avl.right;
            p2->avl.right = p;
            if (p2->avl.bal == -1) p->avl.bal = +1; else p->avl.bal = 0;
            if (p2->avl.bal == +1) p1->avl.bal = -1; else p1->avl.bal = 0;
            p = p2;
          }
          p->avl.bal = 0;
          modified = false;
          break;

        default:
          break;
      }
    }
    else
    {
      switch (p->avl.bal)
      {
        case -1:
          p->avl.bal = 0;
          modified = false;
          break;

        case 0:
          p->avl.bal = 1;
          break;

        case 1:
          p1 = p->avl.right;
          if (p1->avl.bal == 1) /* simple RR-turn */
          {
            p->avl.right = p1->avl.left;
            p1->avl.left = p;
            p->avl.bal = 0;
            p = p1;
          }
          else /* double RL-turn */
          {
            p2 = p1->avl.left;
            p1->avl.left = p2->avl.right;
            p2->avl.right = p1;
            p->avl.right = p2->avl.left;
            p2->avl.left = p;
            if (p2->avl.bal == +1) p->avl.bal = -1; else p->avl.bal = 0;
            if (p2->avl.bal == -1) p1->avl.bal = +1; else p1->avl.bal = 0;
            p = p2;
          }
          p->avl.bal = 0;
          modified = false;
          break;

        default:
          break;
      }
    }
    q = p;
    if (buf_prev > buf_stack)
    {
      p = *--buf_prev;

      if (p->avl.cache == -1)
      {
        p->avl.left = q;
      }
      else
      {
        p->avl.right = q;
      }
    }
    else
    {
      *root = p;
      break;
    }
  };

  return 0;
}


/**
 * Removes the node from the tree.
 *
 * @param root Pointer to pointer to the root node
 * @param node Pointer to the node to remove
 * @retval 0 Item removed
 * @retval -1 No such item found
 */
static int
rtems_bdbuf_avl_remove(rtems_bdbuf_buffer**      root,
                       const rtems_bdbuf_buffer* node)
{
  const rtems_disk_device *dd = node->dd;
  rtems_blkdev_bnum block = node->block;

  rtems_bdbuf_buffer*  p = *root;
  rtems_bdbuf_buffer*  q;
  rtems_bdbuf_buffer*  r;
  rtems_bdbuf_buffer*  s;
  rtems_bdbuf_buffer*  p1;
  rtems_bdbuf_buffer*  p2;
  rtems_bdbuf_buffer*  buf_stack[RTEMS_BDBUF_AVL_MAX_HEIGHT];
  rtems_bdbuf_buffer** buf_prev = buf_stack;

  bool modified = false;

  memset (buf_stack, 0, sizeof(buf_stack));

  while (p != NULL)
  {
    *buf_prev++ = p;

    if (((uintptr_t) p->dd < (uintptr_t) dd)
        || ((p->dd == dd) && (p->block < block)))
    {
      p->avl.cache = 1;
      p = p->avl.right;
    }
    else if ((p->dd != dd) || (p->block != block))
    {
      p->avl.cache = -1;
      p = p->avl.left;
    }
    else
    {
      /* node found */
      break;
    }
  }

  if (p == NULL)
  {
    /* there is no such node */
    return -1;
  }

  q = p;

  buf_prev--;
  if (buf_prev > buf_stack)
  {
    p = *(buf_prev - 1);
  }
  else
  {
    p = NULL;
  }

  /* at this moment q - is a node to delete, p is q's parent */
  if (q->avl.right == NULL)
  {
    r = q->avl.left;
    if (r != NULL)
    {
      r->avl.bal = 0;
    }
    q = r;
  }
  else
  {
    rtems_bdbuf_buffer **t;

    r = q->avl.right;

    if (r->avl.left == NULL)
    {
      r->avl.left = q->avl.left;
      r->avl.bal = q->avl.bal;
      r->avl.cache = 1;
      *buf_prev++ = q = r;
    }
    else
    {
      t = buf_prev++;
      s = r;

      while (s->avl.left != NULL)
      {
        *buf_prev++ = r = s;
        s = r->avl.left;
        r->avl.cache = -1;
      }

      s->avl.left = q->avl.left;
      r->avl.left = s->avl.right;
      s->avl.right = q->avl.right;
      s->avl.bal = q->avl.bal;
      s->avl.cache = 1;

      *t = q = s;
    }
  }

  if (p != NULL)
  {
    if (p->avl.cache == -1)
    {
      p->avl.left = q;
    }
    else
    {
      p->avl.right = q;
    }
  }
  else
  {
    *root = q;
  }

  modified = true;

  while (modified)
  {
    if (buf_prev > buf_stack)
    {
      p = *--buf_prev;
    }
    else
    {
      break;
    }

    if (p->avl.cache == -1)
    {
      /* rebalance left branch */
      switch (p->avl.bal)
      {
        case -1:
          p->avl.bal = 0;
          break;
        case  0:
          p->avl.bal = 1;
          modified = false;
          break;

        case +1:
          p1 = p->avl.right;

          if (p1->avl.bal >= 0) /* simple RR-turn */
          {
            p->avl.right = p1->avl.left;
            p1->avl.left = p;

            if (p1->avl.bal == 0)
            {
              p1->avl.bal = -1;
              modified = false;
            }
            else
            {
              p->avl.bal = 0;
              p1->avl.bal = 0;
            }
            p = p1;
          }
          else /* double RL-turn */
          {
            p2 = p1->avl.left;

            p1->avl.left = p2->avl.right;
            p2->avl.right = p1;
            p->avl.right = p2->avl.left;
            p2->avl.left = p;

            if (p2->avl.bal == +1) p->avl.bal = -1; else p->avl.bal = 0;
            if (p2->avl.bal == -1) p1->avl.bal = 1; else p1->avl.bal = 0;

            p = p2;
            p2->avl.bal = 0;
          }
          break;

        default:
          break;
      }
    }
    else
    {
      /* rebalance right branch */
      switch (p->avl.bal)
      {
        case +1:
          p->avl.bal = 0;
          break;

        case  0:
          p->avl.bal = -1;
          modified = false;
          break;

        case -1:
          p1 = p->avl.left;

          if (p1->avl.bal <= 0) /* simple LL-turn */
          {
            p->avl.left = p1->avl.right;
            p1->avl.right = p;
            if (p1->avl.bal == 0)
            {
              p1->avl.bal = 1;
              modified = false;
            }
            else
            {
              p->avl.bal = 0;
              p1->avl.bal = 0;
            }
            p = p1;
          }
          else /* double LR-turn */
          {
            p2 = p1->avl.right;

            p1->avl.right = p2->avl.left;
            p2->avl.left = p1;
            p->avl.left = p2->avl.right;
            p2->avl.right = p;

            if (p2->avl.bal == -1) p->avl.bal = 1; else p->avl.bal = 0;
            if (p2->avl.bal == +1) p1->avl.bal = -1; else p1->avl.bal = 0;

            p = p2;
            p2->avl.bal = 0;
          }
          break;

        default:
          break;
      }
    }

    if (buf_prev > buf_stack)
    {
      q = *(buf_prev - 1);

      if (q->avl.cache == -1)
      {
        q->avl.left = p;
      }
      else
      {
        q->avl.right = p;
      }
    }
    else
    {
      *root = p;
      break;
    }

  }

  return 0;
}

static void
rtems_bdbuf_set_state (rtems_bdbuf_buffer *bd, rtems_bdbuf_buf_state state)
{
  bd->state = state;
}

static rtems_blkdev_bnum
rtems_bdbuf_media_block (const rtems_disk_device *dd, rtems_blkdev_bnum block)
{
  if (dd->block_to_media_block_shift >= 0)
    return block << dd->block_to_media_block_shift;
  else
    /*
     * Change the block number for the block size to the block number for the media
     * block size. We have to use 64bit maths. There is no short cut here.
     */
    return (rtems_blkdev_bnum)
      ((((uint64_t) block) * dd->block_size) / dd->media_block_size);
}

/**
 * Lock the mutex. A single task can nest calls.
 *
 * @param lock The mutex to lock.
 * @param fatal_error_code The error code if the call fails.
 */
static void
rtems_bdbuf_lock (rtems_id lock, uint32_t fatal_error_code)
{
  rtems_status_code sc = rtems_semaphore_obtain (lock,
                                                 RTEMS_WAIT,
                                                 RTEMS_NO_TIMEOUT);
  if (sc != RTEMS_SUCCESSFUL)
    rtems_fatal_error_occurred (fatal_error_code);
}

/**
 * Unlock the mutex.
 *
 * @param lock The mutex to unlock.
 * @param fatal_error_code The error code if the call fails.
 */
static void
rtems_bdbuf_unlock (rtems_id lock, uint32_t fatal_error_code)
{
  rtems_status_code sc = rtems_semaphore_release (lock);
  if (sc != RTEMS_SUCCESSFUL)
    rtems_fatal_error_occurred (fatal_error_code);
}

/**
 * Lock the cache. A single task can nest calls.
 */
static void
rtems_bdbuf_lock_cache (void)
{
  rtems_bdbuf_lock (bdbuf_cache.lock, RTEMS_BLKDEV_FATAL_BDBUF_CACHE_LOCK);
}

/**
 * Unlock the cache.
 */
static void
rtems_bdbuf_unlock_cache (void)
{
  rtems_bdbuf_unlock (bdbuf_cache.lock, RTEMS_BLKDEV_FATAL_BDBUF_CACHE_UNLOCK);
}

/**
 * Lock the cache's sync. A single task can nest calls.
 */
static void
rtems_bdbuf_lock_sync (void)
{
  rtems_bdbuf_lock (bdbuf_cache.sync_lock, RTEMS_BLKDEV_FATAL_BDBUF_SYNC_LOCK);
}

/**
 * Unlock the cache's sync lock. Any blocked writers are woken.
 */
static void
rtems_bdbuf_unlock_sync (void)
{
  rtems_bdbuf_unlock (bdbuf_cache.sync_lock,
                      RTEMS_BLKDEV_FATAL_BDBUF_SYNC_UNLOCK);
}

static void
rtems_bdbuf_group_obtain (rtems_bdbuf_buffer *bd)
{
  ++bd->group->users;
}

static void
rtems_bdbuf_group_release (rtems_bdbuf_buffer *bd)
{
  --bd->group->users;
}

static rtems_mode
rtems_bdbuf_disable_preemption (void)
{
  rtems_status_code sc = RTEMS_SUCCESSFUL;
  rtems_mode prev_mode = 0;

  sc = rtems_task_mode (RTEMS_NO_PREEMPT, RTEMS_PREEMPT_MASK, &prev_mode);
  if (sc != RTEMS_SUCCESSFUL)
    rtems_fatal_error_occurred (RTEMS_BLKDEV_FATAL_BDBUF_PREEMPT_DIS);

  return prev_mode;
}

static void
rtems_bdbuf_restore_preemption (rtems_mode prev_mode)
{
  rtems_status_code sc = RTEMS_SUCCESSFUL;

  sc = rtems_task_mode (prev_mode, RTEMS_ALL_MODE_MASKS, &prev_mode);
  if (sc != RTEMS_SUCCESSFUL)
    rtems_fatal_error_occurred (RTEMS_BLKDEV_FATAL_BDBUF_PREEMPT_RST);
}

/**
 * Wait until woken. Semaphores are used so a number of tasks can wait and can
 * be woken at once. Task events would require we maintain a list of tasks to
 * be woken and this would require storage and we do not know the number of
 * tasks that could be waiting.
 *
 * While we have the cache locked we can try and claim the semaphore and
 * therefore know when we release the lock to the cache we will block until the
 * semaphore is released. This may even happen before we get to block.
 *
 * A counter is used to save the release call when no one is waiting.
 *
 * The function assumes the cache is locked on entry and it will be locked on
 * exit.
 */
static void
rtems_bdbuf_anonymous_wait (rtems_bdbuf_waiters *waiters)
{
  rtems_status_code sc;
  rtems_mode        prev_mode;

  /*
   * Indicate we are waiting.
   */
  ++waiters->count;

  /*
   * Disable preemption then unlock the cache and block.  There is no POSIX
   * condition variable in the core API so this is a work around.
   *
   * The issue is a task could preempt after the cache is unlocked because it is
   * blocking or just hits that window, and before this task has blocked on the
   * semaphore. If the preempting task flushes the queue this task will not see
   * the flush and may block for ever or until another transaction flushes this
   * semaphore.
   */
  prev_mode = rtems_bdbuf_disable_preemption ();

  /*
   * Unlock the cache, wait, and lock the cache when we return.
   */
  rtems_bdbuf_unlock_cache ();

  sc = rtems_semaphore_obtain (waiters->sema, RTEMS_WAIT, RTEMS_BDBUF_WAIT_TIMEOUT);

  if (sc == RTEMS_TIMEOUT)
    rtems_fatal_error_occurred (RTEMS_BLKDEV_FATAL_BDBUF_CACHE_WAIT_TO);

  if (sc != RTEMS_UNSATISFIED)
    rtems_fatal_error_occurred (RTEMS_BLKDEV_FATAL_BDBUF_CACHE_WAIT_2);

  rtems_bdbuf_lock_cache ();

  rtems_bdbuf_restore_preemption (prev_mode);

  --waiters->count;
}

static void
rtems_bdbuf_wait (rtems_bdbuf_buffer *bd, rtems_bdbuf_waiters *waiters)
{
  rtems_bdbuf_group_obtain (bd);
  ++bd->waiters;
  rtems_bdbuf_anonymous_wait (waiters);
  --bd->waiters;
  rtems_bdbuf_group_release (bd);
}

/**
 * Wake a blocked resource. The resource has a counter that lets us know if
 * there are any waiters.
 */
static void
rtems_bdbuf_wake (const rtems_bdbuf_waiters *waiters)
{
  rtems_status_code sc = RTEMS_SUCCESSFUL;

  if (waiters->count > 0)
  {
    sc = rtems_semaphore_flush (waiters->sema);
    if (sc != RTEMS_SUCCESSFUL)
      rtems_fatal_error_occurred (RTEMS_BLKDEV_FATAL_BDBUF_CACHE_WAKE);
  }
}

static void
rtems_bdbuf_wake_swapper (void)
{
  rtems_status_code sc = rtems_event_send (bdbuf_cache.swapout,
                                           RTEMS_BDBUF_SWAPOUT_SYNC);
  if (sc != RTEMS_SUCCESSFUL)
    rtems_fatal_error_occurred (RTEMS_BLKDEV_FATAL_BDBUF_SO_WAKE);
}

static bool
rtems_bdbuf_has_buffer_waiters (void)
{
  return bdbuf_cache.buffer_waiters.count;
}

static void
rtems_bdbuf_remove_from_tree (rtems_bdbuf_buffer *bd)
{
  if (rtems_bdbuf_avl_remove (&bdbuf_cache.tree, bd) != 0)
    rtems_bdbuf_fatal (bd->state, RTEMS_BLKDEV_FATAL_BDBUF_TREE_RM);
}

static void
rtems_bdbuf_remove_from_tree_and_lru_list (rtems_bdbuf_buffer *bd)
{
  switch (bd->state)
  {
    case RTEMS_BDBUF_STATE_FREE:
      break;
    case RTEMS_BDBUF_STATE_CACHED:
      rtems_bdbuf_remove_from_tree (bd);
      break;
    default:
      rtems_bdbuf_fatal (bd->state, RTEMS_BLKDEV_FATAL_BDBUF_STATE_10);
  }

  rtems_chain_extract_unprotected (&bd->link);
}

static void
rtems_bdbuf_make_free_and_add_to_lru_list (rtems_bdbuf_buffer *bd)
{
  rtems_bdbuf_set_state (bd, RTEMS_BDBUF_STATE_FREE);
  rtems_chain_prepend_unprotected (&bdbuf_cache.lru, &bd->link);
}

static void
rtems_bdbuf_make_empty (rtems_bdbuf_buffer *bd)
{
  rtems_bdbuf_set_state (bd, RTEMS_BDBUF_STATE_EMPTY);
}

static void
rtems_bdbuf_make_cached_and_add_to_lru_list (rtems_bdbuf_buffer *bd)
{
  rtems_bdbuf_set_state (bd, RTEMS_BDBUF_STATE_CACHED);
  rtems_chain_append_unprotected (&bdbuf_cache.lru, &bd->link);
}

static void
rtems_bdbuf_discard_buffer (rtems_bdbuf_buffer *bd)
{
  rtems_bdbuf_make_empty (bd);

  if (bd->waiters == 0)
  {
    rtems_bdbuf_remove_from_tree (bd);
    rtems_bdbuf_make_free_and_add_to_lru_list (bd);
  }
}

static void
rtems_bdbuf_add_to_modified_list_after_access (rtems_bdbuf_buffer *bd)
{
  if (bdbuf_cache.sync_active && bdbuf_cache.sync_device == bd->dd)
  {
    rtems_bdbuf_unlock_cache ();

    /*
     * Wait for the sync lock.
     */
    rtems_bdbuf_lock_sync ();

    rtems_bdbuf_unlock_sync ();
    rtems_bdbuf_lock_cache ();
  }

  /*
   * Only the first modified release sets the timer and any further user
   * accesses do not change the timer value which should move down. This
   * assumes the user's hold of the buffer is much less than the time on the
   * modified list. Resetting the timer on each access which could result in a
   * buffer never getting to 0 and never being forced onto disk. This raises a
   * difficult question. Is a snapshot of a block that is changing better than
   * nothing being written? We have tended to think we should hold changes for
   * only a specific period of time even if still changing and get onto disk
   * and letting the file system try and recover this position if it can.
   */
  if (bd->state == RTEMS_BDBUF_STATE_ACCESS_CACHED
        || bd->state == RTEMS_BDBUF_STATE_ACCESS_EMPTY)
    bd->hold_timer = bdbuf_config.swap_block_hold;

  rtems_bdbuf_set_state (bd, RTEMS_BDBUF_STATE_MODIFIED);
  rtems_chain_append_unprotected (&bdbuf_cache.modified, &bd->link);

  if (bd->waiters)
    rtems_bdbuf_wake (&bdbuf_cache.access_waiters);
  else if (rtems_bdbuf_has_buffer_waiters ())
    rtems_bdbuf_wake_swapper ();
}

static void
rtems_bdbuf_add_to_lru_list_after_access (rtems_bdbuf_buffer *bd)
{
  rtems_bdbuf_group_release (bd);
  rtems_bdbuf_make_cached_and_add_to_lru_list (bd);

  if (bd->waiters)
    rtems_bdbuf_wake (&bdbuf_cache.access_waiters);
  else
    rtems_bdbuf_wake (&bdbuf_cache.buffer_waiters);
}

/**
 * Compute the number of BDs per group for a given buffer size.
 *
 * @param size The buffer size. It can be any size and we scale up.
 */
static size_t
rtems_bdbuf_bds_per_group (size_t size)
{
  size_t bufs_per_size;
  size_t bds_per_size;

  if (size > bdbuf_config.buffer_max)
    return 0;

  bufs_per_size = ((size - 1) / bdbuf_config.buffer_min) + 1;

  for (bds_per_size = 1;
       bds_per_size < bufs_per_size;
       bds_per_size <<= 1)
    ;

  return bdbuf_cache.max_bds_per_group / bds_per_size;
}

static void
rtems_bdbuf_discard_buffer_after_access (rtems_bdbuf_buffer *bd)
{
  rtems_bdbuf_group_release (bd);
  rtems_bdbuf_discard_buffer (bd);

  if (bd->waiters)
    rtems_bdbuf_wake (&bdbuf_cache.access_waiters);
  else
    rtems_bdbuf_wake (&bdbuf_cache.buffer_waiters);
}

/**
 * Reallocate a group. The BDs currently allocated in the group are removed
 * from the ALV tree and any lists then the new BD's are prepended to the ready
 * list of the cache.
 *
 * @param group The group to reallocate.
 * @param new_bds_per_group The new count of BDs per group.
 * @return A buffer of this group.
 */
static rtems_bdbuf_buffer *
rtems_bdbuf_group_realloc (rtems_bdbuf_group* group, size_t new_bds_per_group)
{
  rtems_bdbuf_buffer* bd;
  size_t              b;
  size_t              bufs_per_bd;

  if (rtems_bdbuf_tracer)
    printf ("bdbuf:realloc: %tu: %zd -> %zd\n",
            group - bdbuf_cache.groups, group->bds_per_group,
            new_bds_per_group);

  bufs_per_bd = bdbuf_cache.max_bds_per_group / group->bds_per_group;

  for (b = 0, bd = group->bdbuf;
       b < group->bds_per_group;
       b++, bd += bufs_per_bd)
    rtems_bdbuf_remove_from_tree_and_lru_list (bd);

  group->bds_per_group = new_bds_per_group;
  bufs_per_bd = bdbuf_cache.max_bds_per_group / new_bds_per_group;

  for (b = 1, bd = group->bdbuf + bufs_per_bd;
       b < group->bds_per_group;
       b++, bd += bufs_per_bd)
    rtems_bdbuf_make_free_and_add_to_lru_list (bd);

  if (b > 1)
    rtems_bdbuf_wake (&bdbuf_cache.buffer_waiters);

  return group->bdbuf;
}

static void
rtems_bdbuf_setup_empty_buffer (rtems_bdbuf_buffer *bd,
                                const rtems_disk_device *dd,
                                rtems_blkdev_bnum   block)
{
  bd->dd        = dd ;
  bd->block     = block;
  bd->avl.left  = NULL;
  bd->avl.right = NULL;
  bd->waiters   = 0;

  if (rtems_bdbuf_avl_insert (&bdbuf_cache.tree, bd) != 0)
    rtems_fatal_error_occurred (RTEMS_BLKDEV_FATAL_BDBUF_RECYCLE);

  rtems_bdbuf_make_empty (bd);
}

static rtems_bdbuf_buffer *
rtems_bdbuf_get_buffer_from_lru_list (const rtems_disk_device *dd,
                                      rtems_blkdev_bnum block,
                                      size_t            bds_per_group)
{
  rtems_chain_node *node = rtems_chain_first (&bdbuf_cache.lru);

  while (!rtems_chain_is_tail (&bdbuf_cache.lru, node))
  {
    rtems_bdbuf_buffer *bd = (rtems_bdbuf_buffer *) node;
    rtems_bdbuf_buffer *empty_bd = NULL;

    if (rtems_bdbuf_tracer)
      printf ("bdbuf:next-bd: %tu (%td:%" PRId32 ") %zd -> %zd\n",
              bd - bdbuf_cache.bds,
              bd->group - bdbuf_cache.groups, bd->group->users,
              bd->group->bds_per_group, bds_per_group);

    /*
     * If nobody waits for this BD, we may recycle it.
     */
    if (bd->waiters == 0)
    {
      if (bd->group->bds_per_group == bds_per_group)
      {
        rtems_bdbuf_remove_from_tree_and_lru_list (bd);

        empty_bd = bd;
      }
      else if (bd->group->users == 0)
        empty_bd = rtems_bdbuf_group_realloc (bd->group, bds_per_group);
    }

    if (empty_bd != NULL)
    {
      rtems_bdbuf_setup_empty_buffer (empty_bd, dd, block);

      return empty_bd;
    }

    node = rtems_chain_next (node);
  }

  return NULL;
}

/**
 * Initialise the cache.
 *
 * @return rtems_status_code The initialisation status.
 */
rtems_status_code
rtems_bdbuf_init (void)
{
  rtems_bdbuf_group*  group;
  rtems_bdbuf_buffer* bd;
  uint8_t*            buffer;
  size_t              b;
  size_t              cache_aligment;
  rtems_status_code   sc;
  rtems_mode          prev_mode;

  if (rtems_bdbuf_tracer)
    printf ("bdbuf:init\n");

  if (rtems_interrupt_is_in_progress())
    return RTEMS_CALLED_FROM_ISR;

  /*
   * Check the configuration table values.
   */
  if ((bdbuf_config.buffer_max % bdbuf_config.buffer_min) != 0)
    return RTEMS_INVALID_NUMBER;

  /*
   * We use a special variable to manage the initialisation incase we have
   * completing threads doing this. You may get errors if the another thread
   * makes a call and we have not finished initialisation.
   */
  prev_mode = rtems_bdbuf_disable_preemption ();
  if (bdbuf_cache.initialised)
  {
    rtems_bdbuf_restore_preemption (prev_mode);
    return RTEMS_RESOURCE_IN_USE;
  }

  memset(&bdbuf_cache, 0, sizeof(bdbuf_cache));
  bdbuf_cache.initialised = true;
  rtems_bdbuf_restore_preemption (prev_mode);

  /*
   * For unspecified cache alignments we use the CPU alignment.
   */
  cache_aligment = 32; /* FIXME rtems_cache_get_data_line_size() */
  if (cache_aligment <= 0)
    cache_aligment = CPU_ALIGNMENT;

  bdbuf_cache.sync_device = BDBUF_INVALID_DEV;

  rtems_chain_initialize_empty (&bdbuf_cache.swapout_workers);
  rtems_chain_initialize_empty (&bdbuf_cache.lru);
  rtems_chain_initialize_empty (&bdbuf_cache.modified);
  rtems_chain_initialize_empty (&bdbuf_cache.sync);

  /*
   * Create the locks for the cache.
   */
  sc = rtems_semaphore_create (rtems_build_name ('B', 'D', 'C', 'l'),
                               1, RTEMS_BDBUF_CACHE_LOCK_ATTRIBS, 0,
                               &bdbuf_cache.lock);
  if (sc != RTEMS_SUCCESSFUL)
    goto error;

  rtems_bdbuf_lock_cache ();

  sc = rtems_semaphore_create (rtems_build_name ('B', 'D', 'C', 's'),
                               1, RTEMS_BDBUF_CACHE_LOCK_ATTRIBS, 0,
                               &bdbuf_cache.sync_lock);
  if (sc != RTEMS_SUCCESSFUL)
    goto error;

  sc = rtems_semaphore_create (rtems_build_name ('B', 'D', 'C', 'a'),
                               0, RTEMS_BDBUF_CACHE_WAITER_ATTRIBS, 0,
                               &bdbuf_cache.access_waiters.sema);
  if (sc != RTEMS_SUCCESSFUL)
    goto error;

  sc = rtems_semaphore_create (rtems_build_name ('B', 'D', 'C', 't'),
                               0, RTEMS_BDBUF_CACHE_WAITER_ATTRIBS, 0,
                               &bdbuf_cache.transfer_waiters.sema);
  if (sc != RTEMS_SUCCESSFUL)
    goto error;

  sc = rtems_semaphore_create (rtems_build_name ('B', 'D', 'C', 'b'),
                               0, RTEMS_BDBUF_CACHE_WAITER_ATTRIBS, 0,
                               &bdbuf_cache.buffer_waiters.sema);
  if (sc != RTEMS_SUCCESSFUL)
    goto error;

  /*
   * Compute the various number of elements in the cache.
   */
  bdbuf_cache.buffer_min_count =
    bdbuf_config.size / bdbuf_config.buffer_min;
  bdbuf_cache.max_bds_per_group =
    bdbuf_config.buffer_max / bdbuf_config.buffer_min;
  bdbuf_cache.group_count =
    bdbuf_cache.buffer_min_count / bdbuf_cache.max_bds_per_group;

  /*
   * Allocate the memory for the buffer descriptors.
   */
  bdbuf_cache.bds = calloc (sizeof (rtems_bdbuf_buffer),
                            bdbuf_cache.buffer_min_count);
  if (!bdbuf_cache.bds)
    goto error;

  /*
   * Allocate the memory for the buffer descriptors.
   */
  bdbuf_cache.groups = calloc (sizeof (rtems_bdbuf_group),
                               bdbuf_cache.group_count);
  if (!bdbuf_cache.groups)
    goto error;

  /*
   * Allocate memory for buffer memory. The buffer memory will be cache
   * aligned. It is possible to free the memory allocated by rtems_memalign()
   * with free(). Return 0 if allocated.
   *
   * The memory allocate allows a
   */
  if (rtems_memalign ((void **) &bdbuf_cache.buffers,
                      cache_aligment,
                      bdbuf_cache.buffer_min_count * bdbuf_config.buffer_min) != 0)
    goto error;

  /*
   * The cache is empty after opening so we need to add all the buffers to it
   * and initialise the groups.
   */
  for (b = 0, group = bdbuf_cache.groups,
         bd = bdbuf_cache.bds, buffer = bdbuf_cache.buffers;
       b < bdbuf_cache.buffer_min_count;
       b++, bd++, buffer += bdbuf_config.buffer_min)
  {
    bd->dd    = BDBUF_INVALID_DEV;
    bd->group  = group;
    bd->buffer = buffer;

    rtems_chain_append_unprotected (&bdbuf_cache.lru, &bd->link);

    if ((b % bdbuf_cache.max_bds_per_group) ==
        (bdbuf_cache.max_bds_per_group - 1))
      group++;
  }

  for (b = 0,
         group = bdbuf_cache.groups,
         bd = bdbuf_cache.bds;
       b < bdbuf_cache.group_count;
       b++,
         group++,
         bd += bdbuf_cache.max_bds_per_group)
  {
    group->bds_per_group = bdbuf_cache.max_bds_per_group;
    group->bdbuf = bd;
  }

  /*
   * Create and start swapout task. This task will create and manage the worker
   * threads.
   */
  bdbuf_cache.swapout_enabled = true;

  sc = rtems_task_create (rtems_build_name('B', 'S', 'W', 'P'),
                          bdbuf_config.swapout_priority ?
                            bdbuf_config.swapout_priority :
                            RTEMS_BDBUF_SWAPOUT_TASK_PRIORITY_DEFAULT,
                          SWAPOUT_TASK_STACK_SIZE,
                          RTEMS_PREEMPT | RTEMS_NO_TIMESLICE | RTEMS_NO_ASR,
                          RTEMS_LOCAL | RTEMS_NO_FLOATING_POINT,
                          &bdbuf_cache.swapout);
  if (sc != RTEMS_SUCCESSFUL)
    goto error;

  sc = rtems_task_start (bdbuf_cache.swapout,
                         rtems_bdbuf_swapout_task,
                         (rtems_task_argument) &bdbuf_cache);
  if (sc != RTEMS_SUCCESSFUL)
    goto error;

  rtems_bdbuf_unlock_cache ();

  return RTEMS_SUCCESSFUL;

error:

  if (bdbuf_cache.swapout != 0)
    rtems_task_delete (bdbuf_cache.swapout);

  free (bdbuf_cache.buffers);
  free (bdbuf_cache.groups);
  free (bdbuf_cache.bds);

  rtems_semaphore_delete (bdbuf_cache.buffer_waiters.sema);
  rtems_semaphore_delete (bdbuf_cache.access_waiters.sema);
  rtems_semaphore_delete (bdbuf_cache.transfer_waiters.sema);
  rtems_semaphore_delete (bdbuf_cache.sync_lock);

  if (bdbuf_cache.lock != 0)
  {
    rtems_bdbuf_unlock_cache ();
    rtems_semaphore_delete (bdbuf_cache.lock);
  }

  bdbuf_cache.initialised = false;

  return RTEMS_UNSATISFIED;
}

static void
rtems_bdbuf_wait_for_event (rtems_event_set event)
{
  rtems_status_code sc = RTEMS_SUCCESSFUL;
  rtems_event_set   out = 0;

  sc = rtems_event_receive (event,
                            RTEMS_EVENT_ALL | RTEMS_WAIT,
                            RTEMS_NO_TIMEOUT,
                            &out);

  if (sc != RTEMS_SUCCESSFUL || out != event)
    rtems_fatal_error_occurred (RTEMS_BLKDEV_FATAL_BDBUF_WAIT_EVNT);
}

static void
rtems_bdbuf_wait_for_access (rtems_bdbuf_buffer *bd)
{
  while (true)
  {
    switch (bd->state)
    {
      case RTEMS_BDBUF_STATE_MODIFIED:
        rtems_bdbuf_group_release (bd);
        /* Fall through */
      case RTEMS_BDBUF_STATE_CACHED:
        rtems_chain_extract_unprotected (&bd->link);
        /* Fall through */
      case RTEMS_BDBUF_STATE_EMPTY:
        return;
      case RTEMS_BDBUF_STATE_ACCESS_CACHED:
      case RTEMS_BDBUF_STATE_ACCESS_EMPTY:
      case RTEMS_BDBUF_STATE_ACCESS_MODIFIED:
      case RTEMS_BDBUF_STATE_ACCESS_PURGED:
        rtems_bdbuf_wait (bd, &bdbuf_cache.access_waiters);
        break;
      case RTEMS_BDBUF_STATE_SYNC:
      case RTEMS_BDBUF_STATE_TRANSFER:
      case RTEMS_BDBUF_STATE_TRANSFER_PURGED:
        rtems_bdbuf_wait (bd, &bdbuf_cache.transfer_waiters);
        break;
      default:
        rtems_bdbuf_fatal (bd->state, RTEMS_BLKDEV_FATAL_BDBUF_STATE_7);
    }
  }
}

static void
rtems_bdbuf_request_sync_for_modified_buffer (rtems_bdbuf_buffer *bd)
{
  rtems_bdbuf_set_state (bd, RTEMS_BDBUF_STATE_SYNC);
  rtems_chain_extract_unprotected (&bd->link);
  rtems_chain_append_unprotected (&bdbuf_cache.sync, &bd->link);
  rtems_bdbuf_wake_swapper ();
}

/**
 * @brief Waits until the buffer is ready for recycling.
 *
 * @retval @c true Buffer is valid and may be recycled.
 * @retval @c false Buffer is invalid and has to searched again.
 */
static bool
rtems_bdbuf_wait_for_recycle (rtems_bdbuf_buffer *bd)
{
  while (true)
  {
    switch (bd->state)
    {
      case RTEMS_BDBUF_STATE_FREE:
        return true;
      case RTEMS_BDBUF_STATE_MODIFIED:
        rtems_bdbuf_request_sync_for_modified_buffer (bd);
        break;
      case RTEMS_BDBUF_STATE_CACHED:
      case RTEMS_BDBUF_STATE_EMPTY:
        if (bd->waiters == 0)
          return true;
        else
        {
          /*
           * It is essential that we wait here without a special wait count and
           * without the group in use.  Otherwise we could trigger a wait ping
           * pong with another recycle waiter.  The state of the buffer is
           * arbitrary afterwards.
           */
          rtems_bdbuf_anonymous_wait (&bdbuf_cache.buffer_waiters);
          return false;
        }
      case RTEMS_BDBUF_STATE_ACCESS_CACHED:
      case RTEMS_BDBUF_STATE_ACCESS_EMPTY:
      case RTEMS_BDBUF_STATE_ACCESS_MODIFIED:
      case RTEMS_BDBUF_STATE_ACCESS_PURGED:
        rtems_bdbuf_wait (bd, &bdbuf_cache.access_waiters);
        break;
      case RTEMS_BDBUF_STATE_SYNC:
      case RTEMS_BDBUF_STATE_TRANSFER:
      case RTEMS_BDBUF_STATE_TRANSFER_PURGED:
        rtems_bdbuf_wait (bd, &bdbuf_cache.transfer_waiters);
        break;
      default:
        rtems_bdbuf_fatal (bd->state, RTEMS_BLKDEV_FATAL_BDBUF_STATE_8);
    }
  }
}

static void
rtems_bdbuf_wait_for_sync_done (rtems_bdbuf_buffer *bd)
{
  while (true)
  {
    switch (bd->state)
    {
      case RTEMS_BDBUF_STATE_CACHED:
      case RTEMS_BDBUF_STATE_EMPTY:
      case RTEMS_BDBUF_STATE_MODIFIED:
      case RTEMS_BDBUF_STATE_ACCESS_CACHED:
      case RTEMS_BDBUF_STATE_ACCESS_EMPTY:
      case RTEMS_BDBUF_STATE_ACCESS_MODIFIED:
      case RTEMS_BDBUF_STATE_ACCESS_PURGED:
        return;
      case RTEMS_BDBUF_STATE_SYNC:
      case RTEMS_BDBUF_STATE_TRANSFER:
      case RTEMS_BDBUF_STATE_TRANSFER_PURGED:
        rtems_bdbuf_wait (bd, &bdbuf_cache.transfer_waiters);
        break;
      default:
        rtems_bdbuf_fatal (bd->state, RTEMS_BLKDEV_FATAL_BDBUF_STATE_9);
    }
  }
}

static void
rtems_bdbuf_wait_for_buffer (void)
{
  if (!rtems_chain_is_empty (&bdbuf_cache.modified))
    rtems_bdbuf_wake_swapper ();

  rtems_bdbuf_anonymous_wait (&bdbuf_cache.buffer_waiters);
}

static void
rtems_bdbuf_sync_after_access (rtems_bdbuf_buffer *bd)
{
  rtems_bdbuf_set_state (bd, RTEMS_BDBUF_STATE_SYNC);

  rtems_chain_append_unprotected (&bdbuf_cache.sync, &bd->link);

  if (bd->waiters)
    rtems_bdbuf_wake (&bdbuf_cache.access_waiters);

  rtems_bdbuf_wake_swapper ();
  rtems_bdbuf_wait_for_sync_done (bd);

  /*
   * We may have created a cached or empty buffer which may be recycled.
   */
  if (bd->waiters == 0
        && (bd->state == RTEMS_BDBUF_STATE_CACHED
          || bd->state == RTEMS_BDBUF_STATE_EMPTY))
  {
    if (bd->state == RTEMS_BDBUF_STATE_EMPTY)
    {
      rtems_bdbuf_remove_from_tree (bd);
      rtems_bdbuf_make_free_and_add_to_lru_list (bd);
    }
    rtems_bdbuf_wake (&bdbuf_cache.buffer_waiters);
  }
}

static rtems_bdbuf_buffer *
rtems_bdbuf_get_buffer_for_read_ahead (const rtems_disk_device *dd,
                                       rtems_blkdev_bnum block,
                                       size_t            bds_per_group)
{
  rtems_bdbuf_buffer *bd = NULL;

  bd = rtems_bdbuf_avl_search (&bdbuf_cache.tree, dd, block);

  if (bd == NULL)
  {
    bd = rtems_bdbuf_get_buffer_from_lru_list (dd, block, bds_per_group);

    if (bd != NULL)
      rtems_bdbuf_group_obtain (bd);
  }
  else
    /*
     * The buffer is in the cache.  So it is already available or in use, and
     * thus no need for a read ahead.
     */
    bd = NULL;

  return bd;
}

static rtems_bdbuf_buffer *
rtems_bdbuf_get_buffer_for_access (const rtems_disk_device *dd,
                                   rtems_blkdev_bnum block,
                                   size_t            bds_per_group)
{
  rtems_bdbuf_buffer *bd = NULL;

  do
  {
    bd = rtems_bdbuf_avl_search (&bdbuf_cache.tree, dd, block);

    if (bd != NULL)
    {
      if (bd->group->bds_per_group != bds_per_group)
      {
        if (rtems_bdbuf_wait_for_recycle (bd))
        {
          rtems_bdbuf_remove_from_tree_and_lru_list (bd);
          rtems_bdbuf_make_free_and_add_to_lru_list (bd);
          rtems_bdbuf_wake (&bdbuf_cache.buffer_waiters);
        }
        bd = NULL;
      }
    }
    else
    {
      bd = rtems_bdbuf_get_buffer_from_lru_list (dd, block, bds_per_group);

      if (bd == NULL)
        rtems_bdbuf_wait_for_buffer ();
    }
  }
  while (bd == NULL);

  rtems_bdbuf_wait_for_access (bd);
  rtems_bdbuf_group_obtain (bd);

  return bd;
}

static rtems_status_code
rtems_bdbuf_get_media_block (const rtems_disk_device *dd,
                             rtems_blkdev_bnum        block,
                             rtems_blkdev_bnum       *media_block_ptr)
{
  /*
   * Compute the media block number. Drivers work with media block number not
   * the block number a BD may have as this depends on the block size set by
   * the user.
   */
  rtems_blkdev_bnum mb = rtems_bdbuf_media_block (dd, block);
  if (mb >= dd->size)
  {
<<<<<<< HEAD
    return RTEMS_INVALID_NUMBER;
=======
    return RTEMS_INVALID_ID;
>>>>>>> b467782b
  }

  *media_block_ptr = mb + dd->start;

  return RTEMS_SUCCESSFUL;
}

rtems_status_code
rtems_bdbuf_get (const rtems_disk_device *dd,
                 rtems_blkdev_bnum    block,
                 rtems_bdbuf_buffer **bd_ptr)
{
  rtems_status_code   sc = RTEMS_SUCCESSFUL;
  rtems_bdbuf_buffer *bd = NULL;
  rtems_blkdev_bnum   media_block = 0;

  sc = rtems_bdbuf_get_media_block (dd, block, &media_block);
  if (sc != RTEMS_SUCCESSFUL)
    return sc;

  rtems_bdbuf_lock_cache ();

  /*
   * Print the block index relative to the physical disk.
   */
  if (rtems_bdbuf_tracer)
    printf ("bdbuf:get: %" PRIu32 " (%" PRIu32 ") (dev = %08x)\n",
            media_block, block, (unsigned) dd->dev);

  bd = rtems_bdbuf_get_buffer_for_access (dd, media_block, dd->bds_per_group);

  switch (bd->state)
  {
    case RTEMS_BDBUF_STATE_CACHED:
      rtems_bdbuf_set_state (bd, RTEMS_BDBUF_STATE_ACCESS_CACHED);
      break;
    case RTEMS_BDBUF_STATE_EMPTY:
      rtems_bdbuf_set_state (bd, RTEMS_BDBUF_STATE_ACCESS_EMPTY);
      break;
    case RTEMS_BDBUF_STATE_MODIFIED:
      /*
       * To get a modified buffer could be considered a bug in the caller
       * because you should not be getting an already modified buffer but user
       * may have modified a byte in a block then decided to seek the start and
       * write the whole block and the file system will have no record of this
       * so just gets the block to fill.
       */
      rtems_bdbuf_set_state (bd, RTEMS_BDBUF_STATE_ACCESS_MODIFIED);
      break;
    default:
      rtems_bdbuf_fatal (bd->state, RTEMS_BLKDEV_FATAL_BDBUF_STATE_2);
      break;
  }

  if (rtems_bdbuf_tracer)
  {
    rtems_bdbuf_show_users ("get", bd);
    rtems_bdbuf_show_usage ();
  }

  rtems_bdbuf_unlock_cache ();

  *bd_ptr = bd;

  return RTEMS_SUCCESSFUL;
}

/**
 * Call back handler called by the low level driver when the transfer has
 * completed. This function may be invoked from interrupt handler.
 *
 * @param arg Arbitrary argument specified in block device request
 *            structure (in this case - pointer to the appropriate
 *            block device request structure).
 * @param status I/O completion status
 */
static void
rtems_bdbuf_transfer_done (void* arg, rtems_status_code status)
{
  rtems_blkdev_request* req = (rtems_blkdev_request*) arg;

  req->status = status;

  rtems_event_send (req->io_task, RTEMS_BDBUF_TRANSFER_SYNC);
}

static void
rtems_bdbuf_create_read_request (const rtems_disk_device *dd,
                                 rtems_blkdev_bnum        media_block,
                                 size_t                   bds_per_group,
                                 rtems_blkdev_request    *req,
                                 rtems_bdbuf_buffer     **bd_ptr)
{
  rtems_bdbuf_buffer *bd = NULL;
  rtems_blkdev_bnum   media_block_end = dd->start + dd->size;
  rtems_blkdev_bnum   media_block_count = dd->block_to_media_block_shift >= 0 ?
    dd->block_size >> dd->block_to_media_block_shift
      : dd->block_size / dd->media_block_size;
  uint32_t            block_size = dd->block_size;
  uint32_t            transfer_index = 1;
  uint32_t            transfer_count = bdbuf_config.max_read_ahead_blocks + 1;

  if (media_block_end - media_block < transfer_count)
    transfer_count = media_block_end - media_block;

  req->req = RTEMS_BLKDEV_REQ_READ;
  req->req_done = rtems_bdbuf_transfer_done;
  req->done_arg = req;
  req->io_task = rtems_task_self ();
  req->status = RTEMS_RESOURCE_IN_USE;
  req->bufnum = 0;

  bd = rtems_bdbuf_get_buffer_for_access (dd, media_block, bds_per_group);

  *bd_ptr = bd;

  req->bufs [0].user   = bd;
  req->bufs [0].block  = media_block;
  req->bufs [0].length = block_size;
  req->bufs [0].buffer = bd->buffer;

  if (rtems_bdbuf_tracer)
    rtems_bdbuf_show_users ("read", bd);

  switch (bd->state)
  {
    case RTEMS_BDBUF_STATE_CACHED:
    case RTEMS_BDBUF_STATE_MODIFIED:
      return;
    case RTEMS_BDBUF_STATE_EMPTY:
      rtems_bdbuf_set_state (bd, RTEMS_BDBUF_STATE_TRANSFER);
      break;
    default:
      rtems_bdbuf_fatal (bd->state, RTEMS_BLKDEV_FATAL_BDBUF_STATE_1);
      break;
  }

  while (transfer_index < transfer_count)
  {
    media_block += media_block_count;

    bd = rtems_bdbuf_get_buffer_for_read_ahead (dd, media_block,
                                                bds_per_group);

    if (bd == NULL)
      break;

    rtems_bdbuf_set_state (bd, RTEMS_BDBUF_STATE_TRANSFER);

    req->bufs [transfer_index].user   = bd;
    req->bufs [transfer_index].block  = media_block;
    req->bufs [transfer_index].length = block_size;
    req->bufs [transfer_index].buffer = bd->buffer;

    if (rtems_bdbuf_tracer)
      rtems_bdbuf_show_users ("read-ahead", bd);

    ++transfer_index;
  }

  req->bufnum = transfer_index;
}

static rtems_status_code
rtems_bdbuf_execute_transfer_request (const rtems_disk_device *dd,
                                      rtems_blkdev_request    *req,
                                      bool                     cache_locked)
{
  rtems_status_code sc = RTEMS_SUCCESSFUL;
  int result = 0;
  uint32_t transfer_index = 0;
  bool wake_transfer_waiters = false;
  bool wake_buffer_waiters = false;

  if (cache_locked)
    rtems_bdbuf_unlock_cache ();

  result = dd->ioctl (dd->phys_dev, RTEMS_BLKIO_REQUEST, req);

  if (result == 0)
  {
    rtems_bdbuf_wait_for_event (RTEMS_BDBUF_TRANSFER_SYNC);
    sc = req->status;
  }
  else
    sc = RTEMS_IO_ERROR;

  rtems_bdbuf_lock_cache ();

  for (transfer_index = 0; transfer_index < req->bufnum; ++transfer_index)
  {
    rtems_bdbuf_buffer *bd = req->bufs [transfer_index].user;
    bool waiters = bd->waiters;

    if (waiters)
      wake_transfer_waiters = true;
    else
      wake_buffer_waiters = true;

    rtems_bdbuf_group_release (bd);

    if (sc == RTEMS_SUCCESSFUL && bd->state == RTEMS_BDBUF_STATE_TRANSFER)
      rtems_bdbuf_make_cached_and_add_to_lru_list (bd);
    else
      rtems_bdbuf_discard_buffer (bd);

    if (rtems_bdbuf_tracer)
      rtems_bdbuf_show_users ("transfer", bd);
  }

  if (wake_transfer_waiters)
    rtems_bdbuf_wake (&bdbuf_cache.transfer_waiters);

  if (wake_buffer_waiters)
    rtems_bdbuf_wake (&bdbuf_cache.buffer_waiters);

  if (!cache_locked)
    rtems_bdbuf_unlock_cache ();

  if (sc == RTEMS_SUCCESSFUL || sc == RTEMS_UNSATISFIED)
    return sc;
  else
    return RTEMS_IO_ERROR;
}

rtems_status_code
rtems_bdbuf_read (const rtems_disk_device *dd,
                  rtems_blkdev_bnum    block,
                  rtems_bdbuf_buffer **bd_ptr)
{
  rtems_status_code     sc = RTEMS_SUCCESSFUL;
  rtems_blkdev_request *req = NULL;
  rtems_bdbuf_buffer   *bd = NULL;
  rtems_blkdev_bnum     media_block = 0;

  sc = rtems_bdbuf_get_media_block (dd, block, &media_block);
  if (sc != RTEMS_SUCCESSFUL)
    return sc;

  /*
   * TODO: This type of request structure is wrong and should be removed.
   */
#define bdbuf_alloc(size) __builtin_alloca (size)

  req = bdbuf_alloc (sizeof (rtems_blkdev_request) +
                     sizeof (rtems_blkdev_sg_buffer) *
                      (bdbuf_config.max_read_ahead_blocks + 1));

  if (rtems_bdbuf_tracer)
    printf ("bdbuf:read: %" PRIu32 " (%" PRIu32 ") (dev = %08x)\n",
            media_block + dd->start, block, (unsigned) dd->dev);

  rtems_bdbuf_lock_cache ();
  rtems_bdbuf_create_read_request (dd, media_block, dd->bds_per_group, req, &bd);

  if (req->bufnum > 0)
  {
    sc = rtems_bdbuf_execute_transfer_request (dd, req, true);
    if (sc == RTEMS_SUCCESSFUL)
    {
      rtems_chain_extract_unprotected (&bd->link);
      rtems_bdbuf_group_obtain (bd);
    }
  }

  if (sc == RTEMS_SUCCESSFUL)
  {
    switch (bd->state)
    {
      case RTEMS_BDBUF_STATE_CACHED:
        rtems_bdbuf_set_state (bd, RTEMS_BDBUF_STATE_ACCESS_CACHED);
        break;
      case RTEMS_BDBUF_STATE_MODIFIED:
        rtems_bdbuf_set_state (bd, RTEMS_BDBUF_STATE_ACCESS_MODIFIED);
        break;
      default:
        rtems_bdbuf_fatal (bd->state, RTEMS_BLKDEV_FATAL_BDBUF_STATE_4);
        break;
    }

    if (rtems_bdbuf_tracer)
    {
      rtems_bdbuf_show_users ("read", bd);
      rtems_bdbuf_show_usage ();
    }

    *bd_ptr = bd;
  }
  else
    *bd_ptr = NULL;

  rtems_bdbuf_unlock_cache ();

  return sc;
}

static rtems_status_code
rtems_bdbuf_check_bd_and_lock_cache (rtems_bdbuf_buffer *bd, const char *kind)
{
  if (bd == NULL)
    return RTEMS_INVALID_ADDRESS;
  if (rtems_bdbuf_tracer)
  {
    printf ("bdbuf:%s: %" PRIu32 "\n", kind, bd->block);
    rtems_bdbuf_show_users (kind, bd);
  }
  rtems_bdbuf_lock_cache();

  return RTEMS_SUCCESSFUL;
}

rtems_status_code
rtems_bdbuf_release (rtems_bdbuf_buffer *bd)
{
  rtems_status_code sc = RTEMS_SUCCESSFUL;

  sc = rtems_bdbuf_check_bd_and_lock_cache (bd, "release");
  if (sc != RTEMS_SUCCESSFUL)
    return sc;

  switch (bd->state)
  {
    case RTEMS_BDBUF_STATE_ACCESS_CACHED:
      rtems_bdbuf_add_to_lru_list_after_access (bd);
      break;
    case RTEMS_BDBUF_STATE_ACCESS_EMPTY:
    case RTEMS_BDBUF_STATE_ACCESS_PURGED:
      rtems_bdbuf_discard_buffer_after_access (bd);
      break;
    case RTEMS_BDBUF_STATE_ACCESS_MODIFIED:
      rtems_bdbuf_add_to_modified_list_after_access (bd);
      break;
    default:
      rtems_bdbuf_fatal (bd->state, RTEMS_BLKDEV_FATAL_BDBUF_STATE_0);
      break;
  }

  if (rtems_bdbuf_tracer)
    rtems_bdbuf_show_usage ();

  rtems_bdbuf_unlock_cache ();

  return RTEMS_SUCCESSFUL;
}

rtems_status_code
rtems_bdbuf_release_modified (rtems_bdbuf_buffer *bd)
{
  rtems_status_code sc = RTEMS_SUCCESSFUL;

  sc = rtems_bdbuf_check_bd_and_lock_cache (bd, "release modified");
  if (sc != RTEMS_SUCCESSFUL)
    return sc;

  switch (bd->state)
  {
    case RTEMS_BDBUF_STATE_ACCESS_CACHED:
    case RTEMS_BDBUF_STATE_ACCESS_EMPTY:
    case RTEMS_BDBUF_STATE_ACCESS_MODIFIED:
      rtems_bdbuf_add_to_modified_list_after_access (bd);
      break;
    case RTEMS_BDBUF_STATE_ACCESS_PURGED:
      rtems_bdbuf_discard_buffer_after_access (bd);
      break;
    default:
      rtems_bdbuf_fatal (bd->state, RTEMS_BLKDEV_FATAL_BDBUF_STATE_6);
      break;
  }

  if (rtems_bdbuf_tracer)
    rtems_bdbuf_show_usage ();

  rtems_bdbuf_unlock_cache ();

  return RTEMS_SUCCESSFUL;
}

rtems_status_code
rtems_bdbuf_sync (rtems_bdbuf_buffer *bd)
{
  rtems_status_code sc = RTEMS_SUCCESSFUL;

  sc = rtems_bdbuf_check_bd_and_lock_cache (bd, "sync");
  if (sc != RTEMS_SUCCESSFUL)
    return sc;

  switch (bd->state)
  {
    case RTEMS_BDBUF_STATE_ACCESS_CACHED:
    case RTEMS_BDBUF_STATE_ACCESS_EMPTY:
    case RTEMS_BDBUF_STATE_ACCESS_MODIFIED:
      rtems_bdbuf_sync_after_access (bd);
      break;
    case RTEMS_BDBUF_STATE_ACCESS_PURGED:
      rtems_bdbuf_discard_buffer_after_access (bd);
      break;
    default:
      rtems_bdbuf_fatal (bd->state, RTEMS_BLKDEV_FATAL_BDBUF_STATE_5);
      break;
  }

  if (rtems_bdbuf_tracer)
    rtems_bdbuf_show_usage ();

  rtems_bdbuf_unlock_cache ();

  return RTEMS_SUCCESSFUL;
}

rtems_status_code
rtems_bdbuf_syncdev (const rtems_disk_device *dd)
{
  if (rtems_bdbuf_tracer)
    printf ("bdbuf:syncdev: %08x\n", (unsigned) dd->dev);

  /*
   * Take the sync lock before locking the cache. Once we have the sync lock we
   * can lock the cache. If another thread has the sync lock it will cause this
   * thread to block until it owns the sync lock then it can own the cache. The
   * sync lock can only be obtained with the cache unlocked.
   */
  rtems_bdbuf_lock_sync ();
  rtems_bdbuf_lock_cache ();

  /*
   * Set the cache to have a sync active for a specific device and let the swap
   * out task know the id of the requester to wake when done.
   *
   * The swap out task will negate the sync active flag when no more buffers
   * for the device are held on the "modified for sync" queues.
   */
  bdbuf_cache.sync_active    = true;
  bdbuf_cache.sync_requester = rtems_task_self ();
  bdbuf_cache.sync_device    = dd;

  rtems_bdbuf_wake_swapper ();
  rtems_bdbuf_unlock_cache ();
  rtems_bdbuf_wait_for_event (RTEMS_BDBUF_TRANSFER_SYNC);
  rtems_bdbuf_unlock_sync ();

  return RTEMS_SUCCESSFUL;
}

/**
 * Swapout transfer to the driver. The driver will break this I/O into groups
 * of consecutive write requests is multiple consecutive buffers are required
 * by the driver. The cache is not locked.
 *
 * @param transfer The transfer transaction.
 */
static void
rtems_bdbuf_swapout_write (rtems_bdbuf_swapout_transfer* transfer)
{
  rtems_chain_node *node;

  if (rtems_bdbuf_tracer)
    printf ("bdbuf:swapout transfer: %08x\n", (unsigned) transfer->dd->dev);

  /*
   * If there are buffers to transfer to the media transfer them.
   */
  if (!rtems_chain_is_empty (&transfer->bds))
  {
    /*
     * The last block number used when the driver only supports
     * continuous blocks in a single request.
     */
    uint32_t last_block = 0;

    /*
     * Number of buffers per bd. This is used to detect the next
     * block.
     */
    uint32_t bufs_per_bd = 0;

    const rtems_disk_device *dd = transfer->dd;

    bufs_per_bd = dd->block_size / bdbuf_config.buffer_min;

    /*
     * Take as many buffers as configured and pass to the driver. Note, the
     * API to the drivers has an array of buffers and if a chain was passed
     * we could have just passed the list. If the driver API is updated it
     * should be possible to make this change with little effect in this
     * code. The array that is passed is broken in design and should be
     * removed. Merging members of a struct into the first member is
     * trouble waiting to happen.
     */
    transfer->write_req->status = RTEMS_RESOURCE_IN_USE;
    transfer->write_req->bufnum = 0;

    while ((node = rtems_chain_get_unprotected(&transfer->bds)) != NULL)
    {
      rtems_bdbuf_buffer* bd = (rtems_bdbuf_buffer*) node;
      bool                write = false;

      /*
       * If the device only accepts sequential buffers and this is not the
       * first buffer (the first is always sequential, and the buffer is not
       * sequential then put the buffer back on the transfer chain and write
       * the committed buffers.
       */

      if (rtems_bdbuf_tracer)
        printf ("bdbuf:swapout write: bd:%" PRIu32 ", bufnum:%" PRIu32 " mode:%s\n",
                bd->block, transfer->write_req->bufnum,
                dd->phys_dev->capabilities &
                RTEMS_BLKDEV_CAP_MULTISECTOR_CONT ? "MULIT" : "SCAT");

      if ((dd->phys_dev->capabilities & RTEMS_BLKDEV_CAP_MULTISECTOR_CONT) &&
          transfer->write_req->bufnum &&
          (bd->block != (last_block + bufs_per_bd)))
      {
        rtems_chain_prepend_unprotected (&transfer->bds, &bd->link);
        write = true;
      }
      else
      {
        rtems_blkdev_sg_buffer* buf;
        buf = &transfer->write_req->bufs[transfer->write_req->bufnum];
        transfer->write_req->bufnum++;
        buf->user   = bd;
        buf->block  = bd->block;
        buf->length = dd->block_size;
        buf->buffer = bd->buffer;
        last_block  = bd->block;
      }

      /*
       * Perform the transfer if there are no more buffers, or the transfer
       * size has reached the configured max. value.
       */

      if (rtems_chain_is_empty (&transfer->bds) ||
          (transfer->write_req->bufnum >= bdbuf_config.max_write_blocks))
        write = true;

      if (write)
      {
        rtems_bdbuf_execute_transfer_request (dd, transfer->write_req, false);

        transfer->write_req->status = RTEMS_RESOURCE_IN_USE;
        transfer->write_req->bufnum = 0;
      }
    }

    /*
     * If sync'ing and the deivce is capability of handling a sync IO control
     * call perform the call.
     */
    if (transfer->syncing &&
        (dd->phys_dev->capabilities & RTEMS_BLKDEV_CAP_SYNC))
    {
      /* int result = */ dd->ioctl (dd->phys_dev, RTEMS_BLKDEV_REQ_SYNC, NULL);
      /* How should the error be handled ? */
    }
  }
}

/**
 * Process the modified list of buffers. There is a sync or modified list that
 * needs to be handled so we have a common function to do the work.
 *
 * @param dd_ptr Pointer to the device to handle. If BDBUF_INVALID_DEV no
 * device is selected so select the device of the first buffer to be written to
 * disk.
 * @param chain The modified chain to process.
 * @param transfer The chain to append buffers to be written too.
 * @param sync_active If true this is a sync operation so expire all timers.
 * @param update_timers If true update the timers.
 * @param timer_delta It update_timers is true update the timers by this
 *                    amount.
 */
static void
rtems_bdbuf_swapout_modified_processing (const rtems_disk_device **dd_ptr,
                                         rtems_chain_control* chain,
                                         rtems_chain_control* transfer,
                                         bool                 sync_active,
                                         bool                 update_timers,
                                         uint32_t             timer_delta)
{
  if (!rtems_chain_is_empty (chain))
  {
    rtems_chain_node* node = rtems_chain_head (chain);
    bool              sync_all;
    
    node = node->next;

    /*
     * A sync active with no valid dev means sync all.
     */
    if (sync_active && (*dd_ptr == BDBUF_INVALID_DEV))
      sync_all = true;
    else
      sync_all = false;
    
    while (!rtems_chain_is_tail (chain, node))
    {
      rtems_bdbuf_buffer* bd = (rtems_bdbuf_buffer*) node;

      /*
       * Check if the buffer's hold timer has reached 0. If a sync is active
       * or someone waits for a buffer written force all the timers to 0.
       *
       * @note Lots of sync requests will skew this timer. It should be based
       *       on TOD to be accurate. Does it matter ?
       */
      if (sync_all || (sync_active && (*dd_ptr == bd->dd))
          || rtems_bdbuf_has_buffer_waiters ())
        bd->hold_timer = 0;

      if (bd->hold_timer)
      {
        if (update_timers)
        {
          if (bd->hold_timer > timer_delta)
            bd->hold_timer -= timer_delta;
          else
            bd->hold_timer = 0;
        }

        if (bd->hold_timer)
        {
          node = node->next;
          continue;
        }
      }

      /*
       * This assumes we can set it to BDBUF_INVALID_DEV which is just an
       * assumption. Cannot use the transfer list being empty the sync dev
       * calls sets the dev to use.
       */
      if (*dd_ptr == BDBUF_INVALID_DEV)
        *dd_ptr = bd->dd;

      if (bd->dd == *dd_ptr)
      {
        rtems_chain_node* next_node = node->next;
        rtems_chain_node* tnode = rtems_chain_tail (transfer);

        /*
         * The blocks on the transfer list are sorted in block order. This
         * means multi-block transfers for drivers that require consecutive
         * blocks perform better with sorted blocks and for real disks it may
         * help lower head movement.
         */

        rtems_bdbuf_set_state (bd, RTEMS_BDBUF_STATE_TRANSFER);

        rtems_chain_extract_unprotected (node);

        tnode = tnode->previous;

        while (node && !rtems_chain_is_head (transfer, tnode))
        {
          rtems_bdbuf_buffer* tbd = (rtems_bdbuf_buffer*) tnode;

          if (bd->block > tbd->block)
          {
            rtems_chain_insert_unprotected (tnode, node);
            node = NULL;
          }
          else
            tnode = tnode->previous;
        }

        if (node)
          rtems_chain_prepend_unprotected (transfer, node);

        node = next_node;
      }
      else
      {
        node = node->next;
      }
    }
  }
}

/**
 * Process the cache's modified buffers. Check the sync list first then the
 * modified list extracting the buffers suitable to be written to disk. We have
 * a device at a time. The task level loop will repeat this operation while
 * there are buffers to be written. If the transfer fails place the buffers
 * back on the modified list and try again later. The cache is unlocked while
 * the buffers are being written to disk.
 *
 * @param timer_delta It update_timers is true update the timers by this
 *                    amount.
 * @param update_timers If true update the timers.
 * @param transfer The transfer transaction data.
 *
 * @retval true Buffers where written to disk so scan again.
 * @retval false No buffers where written to disk.
 */
static bool
rtems_bdbuf_swapout_processing (unsigned long                 timer_delta,
                                bool                          update_timers,
                                rtems_bdbuf_swapout_transfer* transfer)
{
  rtems_bdbuf_swapout_worker* worker;
  bool                        transfered_buffers = false;

  rtems_bdbuf_lock_cache ();

  /*
   * If a sync is active do not use a worker because the current code does not
   * cleaning up after. We need to know the buffers have been written when
   * syncing to release sync lock and currently worker threads do not return to
   * here. We do not know the worker is the last in a sequence of sync writes
   * until after we have it running so we do not know to tell it to release the
   * lock. The simplest solution is to get the main swap out task perform all
   * sync operations.
   */
  if (bdbuf_cache.sync_active)
    worker = NULL;
  else
  {
    worker = (rtems_bdbuf_swapout_worker*)
      rtems_chain_get_unprotected (&bdbuf_cache.swapout_workers);
    if (worker)
      transfer = &worker->transfer;
  }

  rtems_chain_initialize_empty (&transfer->bds);
  transfer->dd = BDBUF_INVALID_DEV;
  transfer->syncing = bdbuf_cache.sync_active;
  
  /*
   * When the sync is for a device limit the sync to that device. If the sync
   * is for a buffer handle process the devices in the order on the sync
   * list. This means the dev is BDBUF_INVALID_DEV.
   */
  if (bdbuf_cache.sync_active)
    transfer->dd = bdbuf_cache.sync_device;
    
  /*
   * If we have any buffers in the sync queue move them to the modified
   * list. The first sync buffer will select the device we use.
   */
  rtems_bdbuf_swapout_modified_processing (&transfer->dd,
                                           &bdbuf_cache.sync,
                                           &transfer->bds,
                                           true, false,
                                           timer_delta);

  /*
   * Process the cache's modified list.
   */
  rtems_bdbuf_swapout_modified_processing (&transfer->dd,
                                           &bdbuf_cache.modified,
                                           &transfer->bds,
                                           bdbuf_cache.sync_active,
                                           update_timers,
                                           timer_delta);

  /*
   * We have all the buffers that have been modified for this device so the
   * cache can be unlocked because the state of each buffer has been set to
   * TRANSFER.
   */
  rtems_bdbuf_unlock_cache ();

  /*
   * If there are buffers to transfer to the media transfer them.
   */
  if (!rtems_chain_is_empty (&transfer->bds))
  {
    if (worker)
    {
      rtems_status_code sc = rtems_event_send (worker->id,
                                               RTEMS_BDBUF_SWAPOUT_SYNC);
      if (sc != RTEMS_SUCCESSFUL)
        rtems_fatal_error_occurred (RTEMS_BLKDEV_FATAL_BDBUF_SO_WAKE);
    }
    else
    {
      rtems_bdbuf_swapout_write (transfer);
    }

    transfered_buffers = true;
  }

  if (bdbuf_cache.sync_active && !transfered_buffers)
  {
    rtems_id sync_requester;
    rtems_bdbuf_lock_cache ();
    sync_requester = bdbuf_cache.sync_requester;
    bdbuf_cache.sync_active = false;
    bdbuf_cache.sync_requester = 0;
    rtems_bdbuf_unlock_cache ();
    if (sync_requester)
      rtems_event_send (sync_requester, RTEMS_BDBUF_TRANSFER_SYNC);
  }

  return transfered_buffers;
}

/**
 * Allocate the write request and initialise it for good measure.
 *
 * @return rtems_blkdev_request* The write reference memory.
 */
static rtems_blkdev_request*
rtems_bdbuf_swapout_writereq_alloc (void)
{
  /*
   * @note chrisj The rtems_blkdev_request and the array at the end is a hack.
   * I am disappointment at finding code like this in RTEMS. The request should
   * have been a rtems_chain_control. Simple, fast and less storage as the node
   * is already part of the buffer structure.
   */
  rtems_blkdev_request* write_req =
    malloc (sizeof (rtems_blkdev_request) +
            (bdbuf_config.max_write_blocks * sizeof (rtems_blkdev_sg_buffer)));

  if (!write_req)
    rtems_fatal_error_occurred (RTEMS_BLKDEV_FATAL_BDBUF_SO_NOMEM);

  write_req->req = RTEMS_BLKDEV_REQ_WRITE;
  write_req->req_done = rtems_bdbuf_transfer_done;
  write_req->done_arg = write_req;
  write_req->io_task = rtems_task_self ();

  return write_req;
}

/**
 * The swapout worker thread body.
 *
 * @param arg A pointer to the worker thread's private data.
 * @return rtems_task Not used.
 */
static rtems_task
rtems_bdbuf_swapout_worker_task (rtems_task_argument arg)
{
  rtems_bdbuf_swapout_worker* worker = (rtems_bdbuf_swapout_worker*) arg;

  while (worker->enabled)
  {
    rtems_bdbuf_wait_for_event (RTEMS_BDBUF_SWAPOUT_SYNC);

    rtems_bdbuf_swapout_write (&worker->transfer);

    rtems_bdbuf_lock_cache ();

    rtems_chain_initialize_empty (&worker->transfer.bds);
    worker->transfer.dd = BDBUF_INVALID_DEV;

    rtems_chain_append_unprotected (&bdbuf_cache.swapout_workers, &worker->link);

    rtems_bdbuf_unlock_cache ();
  }

  free (worker->transfer.write_req);
  free (worker);

  rtems_task_delete (RTEMS_SELF);
}

/**
 * Open the swapout worker threads.
 */
static void
rtems_bdbuf_swapout_workers_open (void)
{
  rtems_status_code sc;
  size_t            w;

  rtems_bdbuf_lock_cache ();

  for (w = 0; w < bdbuf_config.swapout_workers; w++)
  {
    rtems_bdbuf_swapout_worker* worker;

    worker = malloc (sizeof (rtems_bdbuf_swapout_worker));
    if (!worker)
      rtems_fatal_error_occurred (RTEMS_BLKDEV_FATAL_BDBUF_SO_NOMEM);

    rtems_chain_append_unprotected (&bdbuf_cache.swapout_workers, &worker->link);
    worker->enabled = true;
    worker->transfer.write_req = rtems_bdbuf_swapout_writereq_alloc ();

    rtems_chain_initialize_empty (&worker->transfer.bds);
    worker->transfer.dd = BDBUF_INVALID_DEV;

    sc = rtems_task_create (rtems_build_name('B', 'D', 'o', 'a' + w),
                            (bdbuf_config.swapout_priority ?
                             bdbuf_config.swapout_priority :
                             RTEMS_BDBUF_SWAPOUT_TASK_PRIORITY_DEFAULT),
                            SWAPOUT_TASK_STACK_SIZE,
                            RTEMS_PREEMPT | RTEMS_NO_TIMESLICE | RTEMS_NO_ASR,
                            RTEMS_LOCAL | RTEMS_NO_FLOATING_POINT,
                            &worker->id);
    if (sc != RTEMS_SUCCESSFUL)
      rtems_fatal_error_occurred (RTEMS_BLKDEV_FATAL_BDBUF_SO_WK_CREATE);

    sc = rtems_task_start (worker->id,
                           rtems_bdbuf_swapout_worker_task,
                           (rtems_task_argument) worker);
    if (sc != RTEMS_SUCCESSFUL)
      rtems_fatal_error_occurred (RTEMS_BLKDEV_FATAL_BDBUF_SO_WK_START);
  }

  rtems_bdbuf_unlock_cache ();
}

/**
 * Close the swapout worker threads.
 */
static void
rtems_bdbuf_swapout_workers_close (void)
{
  rtems_chain_node* node;

  rtems_bdbuf_lock_cache ();

  node = rtems_chain_first (&bdbuf_cache.swapout_workers);
  while (!rtems_chain_is_tail (&bdbuf_cache.swapout_workers, node))
  {
    rtems_bdbuf_swapout_worker* worker = (rtems_bdbuf_swapout_worker*) node;
    worker->enabled = false;
    rtems_event_send (worker->id, RTEMS_BDBUF_SWAPOUT_SYNC);
    node = rtems_chain_next (node);
  }

  rtems_bdbuf_unlock_cache ();
}

/**
 * Body of task which takes care on flushing modified buffers to the disk.
 *
 * @param arg A pointer to the global cache data. Use the global variable and
 *            not this.
 * @return rtems_task Not used.
 */
static rtems_task
rtems_bdbuf_swapout_task (rtems_task_argument arg)
{
  rtems_bdbuf_swapout_transfer transfer;
  uint32_t                     period_in_ticks;
  const uint32_t               period_in_msecs = bdbuf_config.swapout_period;;
  uint32_t                     timer_delta;

  transfer.write_req = rtems_bdbuf_swapout_writereq_alloc ();
  rtems_chain_initialize_empty (&transfer.bds);
  transfer.dd = BDBUF_INVALID_DEV;
  transfer.syncing = false;

  /*
   * Localise the period.
   */
  period_in_ticks = RTEMS_MICROSECONDS_TO_TICKS (period_in_msecs * 1000);

  /*
   * This is temporary. Needs to be changed to use the real time clock.
   */
  timer_delta = period_in_msecs;

  /*
   * Create the worker threads.
   */
  rtems_bdbuf_swapout_workers_open ();

  while (bdbuf_cache.swapout_enabled)
  {
    rtems_event_set   out;
    rtems_status_code sc;

    /*
     * Only update the timers once in the processing cycle.
     */
    bool update_timers = true;

    /*
     * If we write buffers to any disk perform a check again. We only write a
     * single device at a time and the cache may have more than one device's
     * buffers modified waiting to be written.
     */
    bool transfered_buffers;

    do
    {
      transfered_buffers = false;

      /*
       * Extact all the buffers we find for a specific device. The device is
       * the first one we find on a modified list. Process the sync queue of
       * buffers first.
       */
      if (rtems_bdbuf_swapout_processing (timer_delta,
                                          update_timers,
                                          &transfer))
      {
        transfered_buffers = true;
      }

      /*
       * Only update the timers once.
       */
      update_timers = false;
    }
    while (transfered_buffers);

    sc = rtems_event_receive (RTEMS_BDBUF_SWAPOUT_SYNC,
                              RTEMS_EVENT_ALL | RTEMS_WAIT,
                              period_in_ticks,
                              &out);

    if ((sc != RTEMS_SUCCESSFUL) && (sc != RTEMS_TIMEOUT))
      rtems_fatal_error_occurred (BLKDEV_FATAL_BDBUF_SWAPOUT_RE);
  }

  rtems_bdbuf_swapout_workers_close ();

  free (transfer.write_req);

  rtems_task_delete (RTEMS_SELF);
}

static void
rtems_bdbuf_purge_list (rtems_chain_control *purge_list)
{
  bool wake_buffer_waiters = false;
  rtems_chain_node *node = NULL;

  while ((node = rtems_chain_get_unprotected (purge_list)) != NULL)
  {
    rtems_bdbuf_buffer *bd = (rtems_bdbuf_buffer *) node;

    if (bd->waiters == 0)
      wake_buffer_waiters = true;

    rtems_bdbuf_discard_buffer (bd);
  }

  if (wake_buffer_waiters)
    rtems_bdbuf_wake (&bdbuf_cache.buffer_waiters);
}

static void
rtems_bdbuf_gather_for_purge (rtems_chain_control *purge_list,
                              const rtems_disk_device *dd)
{
  rtems_bdbuf_buffer *stack [RTEMS_BDBUF_AVL_MAX_HEIGHT];
  rtems_bdbuf_buffer **prev = stack;
  rtems_bdbuf_buffer *cur = bdbuf_cache.tree;

  *prev = NULL;

  while (cur != NULL)
  {
    if (cur->dd == dd)
    {
      switch (cur->state)
      {
        case RTEMS_BDBUF_STATE_FREE:
        case RTEMS_BDBUF_STATE_EMPTY:
        case RTEMS_BDBUF_STATE_ACCESS_PURGED:
        case RTEMS_BDBUF_STATE_TRANSFER_PURGED:
          break;
        case RTEMS_BDBUF_STATE_SYNC:
          rtems_bdbuf_wake (&bdbuf_cache.transfer_waiters);
          /* Fall through */
        case RTEMS_BDBUF_STATE_MODIFIED:
          rtems_bdbuf_group_release (cur);
          /* Fall through */
        case RTEMS_BDBUF_STATE_CACHED:
          rtems_chain_extract_unprotected (&cur->link);
          rtems_chain_append_unprotected (purge_list, &cur->link);
          break;
        case RTEMS_BDBUF_STATE_TRANSFER:
          rtems_bdbuf_set_state (cur, RTEMS_BDBUF_STATE_TRANSFER_PURGED);
          break;
        case RTEMS_BDBUF_STATE_ACCESS_CACHED:
        case RTEMS_BDBUF_STATE_ACCESS_EMPTY:
        case RTEMS_BDBUF_STATE_ACCESS_MODIFIED:
          rtems_bdbuf_set_state (cur, RTEMS_BDBUF_STATE_ACCESS_PURGED);
          break;
        default:
          rtems_fatal_error_occurred (RTEMS_BLKDEV_FATAL_BDBUF_STATE_11);
      }
    }

    if (cur->avl.left != NULL)
    {
      /* Left */
      ++prev;
      *prev = cur;
      cur = cur->avl.left;
    }
    else if (cur->avl.right != NULL)
    {
      /* Right */
      ++prev;
      *prev = cur;
      cur = cur->avl.right;
    }
    else
    {
      while (*prev != NULL && cur == (*prev)->avl.right)
      {
        /* Up */
        cur = *prev;
        --prev;
      }
      if (*prev != NULL)
        /* Right */
        cur = (*prev)->avl.right;
      else
        /* Finished */
        cur = NULL;
    }
  }
}

void
rtems_bdbuf_purge_dev (const rtems_disk_device *dd)
{
  rtems_chain_control purge_list;

  rtems_chain_initialize_empty (&purge_list);
  rtems_bdbuf_lock_cache ();
  rtems_bdbuf_gather_for_purge (&purge_list, dd);
  rtems_bdbuf_purge_list (&purge_list);
  rtems_bdbuf_unlock_cache ();
}

rtems_status_code
rtems_bdbuf_set_block_size (rtems_disk_device *dd, uint32_t block_size)
{
  rtems_status_code sc = RTEMS_SUCCESSFUL;

  rtems_bdbuf_lock_cache ();

  if (block_size > 0)
  {
    size_t bds_per_group = rtems_bdbuf_bds_per_group (block_size);

    if (bds_per_group != 0)
    {
      int block_to_media_block_shift = 0;
      uint32_t media_blocks_per_block = block_size / dd->media_block_size;
      uint32_t one = 1;

      while ((one << block_to_media_block_shift) < media_blocks_per_block)
      {
        ++block_to_media_block_shift;
      }

      if ((dd->media_block_size << block_to_media_block_shift) != block_size)
        block_to_media_block_shift = -1;

      dd->block_size = block_size;
      dd->block_to_media_block_shift = block_to_media_block_shift;
      dd->bds_per_group = bds_per_group;
    }
    else
    {
      sc = RTEMS_INVALID_NUMBER;
    }
  }
  else
  {
    sc = RTEMS_INVALID_NUMBER;
  }

  rtems_bdbuf_unlock_cache ();

  return sc;
}<|MERGE_RESOLUTION|>--- conflicted
+++ resolved
@@ -1751,11 +1751,7 @@
   rtems_blkdev_bnum mb = rtems_bdbuf_media_block (dd, block);
   if (mb >= dd->size)
   {
-<<<<<<< HEAD
-    return RTEMS_INVALID_NUMBER;
-=======
     return RTEMS_INVALID_ID;
->>>>>>> b467782b
   }
 
   *media_block_ptr = mb + dd->start;
