/*
 *  COPYRIGHT (c) 1989-2007.
 *  On-Line Applications Research Corporation (OAR).
 *
 *  The license and distribution terms for this file may be
 *  found in the file LICENSE in this distribution or at
 *  http://www.rtems.com/license/LICENSE.
 */

#if HAVE_CONFIG_H
#include "config.h"
#endif

#include <errno.h>
#include <limits.h>
#include <pthread.h>
#include <string.h>

#include <rtems/system.h>
#include <rtems/score/thread.h>
#include <rtems/score/wkspace.h>
#include <rtems/score/rbtree.h>
#include <rtems/posix/key.h>

/*
 *  17.1.2 Thread-Specific Data Management, P1003.1c/Draft 10, p. 165
 */

void *pthread_getspecific(
  pthread_key_t  key
)
{
  Objects_Locations            location;
  POSIX_Keys_Rbtree_node       search_node;
<<<<<<< HEAD
  RBTree_Node                 *p; 
=======
  RBTree_Node                 *p;
  void                        *key_data;
>>>>>>> 557c1d6f

  _POSIX_Keys_Get( key, &location );
  switch ( location ) {
    
    case OBJECTS_LOCAL:
      /** TODO: search the node in TCB's chain(maybe the rbtree) to speed up the search */
      search_node.key = key;
      search_node.thread_id = _Thread_Executing->Object.id;
      p = _RBTree_Find_unprotected( &_POSIX_Keys_Rbtree, &search_node.rb_node);
<<<<<<< HEAD
      if ( !p ) {
	_Thread_Enable_dispatch();
	return NULL;
=======
      key_data = NULL;
      if ( p ) {
	key_data = _RBTree_Container_of( p, POSIX_Keys_Rbtree_node, rb_node )->value;
>>>>>>> 557c1d6f
      }
      _Thread_Enable_dispatch();
      return _RBTree_Container_of( p, POSIX_Keys_Rbtree_node, rb_node )->value;

#if defined(RTEMS_MULTIPROCESSING)
    case OBJECTS_REMOTE:   /* should never happen */
#endif
    case OBJECTS_ERROR:
      break;
  }

  return NULL;
}<|MERGE_RESOLUTION|>--- conflicted
+++ resolved
@@ -32,12 +32,8 @@
 {
   Objects_Locations            location;
   POSIX_Keys_Rbtree_node       search_node;
-<<<<<<< HEAD
-  RBTree_Node                 *p; 
-=======
   RBTree_Node                 *p;
   void                        *key_data;
->>>>>>> 557c1d6f
 
   _POSIX_Keys_Get( key, &location );
   switch ( location ) {
@@ -47,18 +43,12 @@
       search_node.key = key;
       search_node.thread_id = _Thread_Executing->Object.id;
       p = _RBTree_Find_unprotected( &_POSIX_Keys_Rbtree, &search_node.rb_node);
-<<<<<<< HEAD
-      if ( !p ) {
-	_Thread_Enable_dispatch();
-	return NULL;
-=======
       key_data = NULL;
       if ( p ) {
 	key_data = _RBTree_Container_of( p, POSIX_Keys_Rbtree_node, rb_node )->value;
->>>>>>> 557c1d6f
       }
       _Thread_Enable_dispatch();
-      return _RBTree_Container_of( p, POSIX_Keys_Rbtree_node, rb_node )->value;
+      return key_data;
 
 #if defined(RTEMS_MULTIPROCESSING)
     case OBJECTS_REMOTE:   /* should never happen */
